--- conflicted
+++ resolved
@@ -125,14 +125,11 @@
         "cacheDir": "/opt/overlaybd/registry_cache",
         "cacheSizeGB": 4
     },
-<<<<<<< HEAD
     "gzipCacheConfig": {
         "enable": true,
         "cacheDir": "/opt/overlaybd/gzip_cache",
         "cacheSizeGB": 4
     },
-=======
->>>>>>> 12757413
     "credentialConfig": {
         "mode": "file",
         "path": "/opt/overlaybd/cred.json"

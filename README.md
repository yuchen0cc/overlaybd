# Overlaybd

Overlaybd is a novel layering block-level image format, which is design for container, secure container and applicable to virtual machine. And it is an open-source implementation of paper [DADI: Block-Level Image Service for Agile and Elastic Application Deployment. USENIX ATC'20"](https://www.usenix.org/conference/atc20/presentation/li-huiba).

Overlaybd is based on [PhotonLibOS](https://github.com/alibaba/PhotonLibOS), which is a high-efficiency LibOS framework.

Overlaybd has 2 core component:
* **Overlaybd**
  is a block-device based image format, provideing a merged view of a sequence of block-based layers as a virtual block device.

* **Zfile**
  is a compression file format which support seekalbe online decompression.

This repository is an implementation of overlaybd based on [TCMU](https://www.kernel.org/doc/Documentation/target/tcmu-design.txt).

Overlaybd can be used as the storage backend of [Accelerated Container Image](https://github.com/containerd/accelerated-container-image), which is a solution of remote container image by fetching image data on-demand without downloading and unpacking the whole image before the container starts.

Benefits from the universality of block-device, overlaybd is also a widely applicable image format for most runtime, including qemu/kvm and any other runtime supporting block or scsi api.

Overlaybd is a __non-core__ sub-project of containerd.

## Setup

### System Requirements

Overlaybd provides virtual block devices through TCMU, so the TCMU kernel module is required. TCMU is implemented in the Linux kernel and supported by most Linux distributions.

Check and load the target_core_user module.

```bash
modprobe target_core_user
```

### Install From RPM/DEB

You may download our RPM/DEB packages form [Release](https://github.com/containerd/overlaybd/releases) and install.

The binaries are install to `/opt/overlaybd/bin/`.

Run `/opt/overlaybd/bin/overlaybd-tcmu` and the log is stored in `/var/log/overlaybd.log`.

It is better to run `overlaybd-tcmu` as a service so that it can be restarted after unexpected crashes.

### Build From Source

#### Requirements

To build overlaybd from source code, the following dependencies are required:

* CMake >= 3.15

* gcc/g++ >= 7

* Libaio, libcurl, libnl3, glib2 and openssl runtime and development libraries.
  * CentOS 7/Fedora: `sudo yum install libaio-devel libcurl-devel openssl-devel libnl3-devel libzstd-static e2fsprogs-devel`
  * CentOS 8: `sudo yum install libaio-devel libcurl-devel openssl-devel libnl3-devel libzstd-devel e2fsprogs-devel`
  * Debian/Ubuntu: `sudo apt install libcurl4-openssl-dev libssl-dev libaio-dev libnl-3-dev libnl-genl-3-dev libgflags-dev libzstd-dev libext2fs-dev`

#### Build

You need git to checkout the source code:

```bash
git clone https://github.com/containerd/overlaybd.git
cd overlaybd
git submodule update --init
```

The whole project is managed by CMake. Binaries and resource files will be installed to `/opt/overlaybd/`.

```bash
mkdir build
cd build
cmake ..
make -j
sudo make install
```

If you want to use the [original libext2fs](https://github.com/tytso/e2fsprogs) instead of our [customized libext2fs](https://github.com/data-accelerator/e2fsprogs).

```bash
cmake -D ORIGIN_EXT2FS=1 ..
```

For more information about `ORIGIN_EXT2FS` go to [USERSPACE_CONVERTOR](https://github.com/containerd/accelerated-container-image/blob/main/docs/USERSPACE_CONVERTOR.md#libext2fs).

If you want to use DSA hardware to accelerate CRC calculation.

```bash
cmake -D ENABLE_DSA=1 ..
```

If you want to use avx512 to accelerate CRC calculation.

```bash
cmake -D ENABLE_ISAL=1 ..
```

If you want to use QAT to accelerate compression/decompression.

```bash
cmake -D ENABLE_QAT=1 ..
```

For more information go to `overlaybd/src/overlaybd/zfile/README.md`.

Finally, setup a systemd service for overlaybd-tcmu backstore.

```bash
sudo systemctl enable /opt/overlaybd/overlaybd-tcmu.service
sudo systemctl start overlaybd-tcmu
```

## Configuration

### overlaybd config
Default configure file `overlaybd.json` is installed to `/etc/overlaybd/`.

```json
{
    "logLevel": 1,
    "logPath": "/var/log/overlaybd.log",
    "registryCacheDir": "/opt/overlaybd/registry_cache",
    "registryCacheSizeGB": 1,
    "credentialConfig": {
      "mode": "file",
      "path": "/opt/overlaybd/cred.json"
    },
    "ioEngine": 0,
    "download": {
        "enable": true,
        "delay": 120,
        "delayExtra": 30,
        "maxMBps": 100
    },
    "p2pConfig": {
        "enable": false,
        "address": "http://localhost:9731/accelerator"
    },
    "exporterConfig": {
        "enable": false,
        "uriPrefix": "/metrics",
        "port": 9863,
        "updateInterval": 60000000
    },
    "enableAudit": true,
    "auditPath": "/var/log/overlaybd-audit.log"
}
```

| Field               | Description                                                                                           |
|---------------------|-------------------------------------------------------------------------------------------------------|
| logLevel            | DEBUG 0, INFO  1, WARN  2, ERROR 3                                                                    |
| ioEngine            | IO engine used to open local files: psync 0, libaio 1, posix aio 2.                                   |
| logPath             | The path for log file, `/var/log/overlaybd.log` is the default value.                                 |
| cacheConfig.cacheType   | Cache type used, `file` and `ocf` are supported.                                                  |
| cacheConfig.cacheDir    | The cache directory for remote image data.                                                        |
| cacheConfig.cacheSizeGB | The max size of cache, in GB.                                                                     |
| cacheConfig.refillSize  | The refill size from source, in byte. `262144` is default (256 KB).                               |
| credentialFilePath(legacy)  | The credential used for fetching images on registry. `/opt/overlaybd/cred.json` is the default value. |
| credentialConfig.mode | Authentication mode for lazy-loading. <br> - `file` means reading credential from `credentialConfig.path`.  <br> - `http` means sending an http request to `credentialConfig.path` |
<<<<<<< HEAD
| credentialConfig.path | credential file path or url which is determined by `mode` |
=======
credentialConfig.path | credential file path or url which is determined by `mode`
>>>>>>> c7e60244
| download.enable     | Whether background downloading is enabled or not.                                                     |
| download.delay      | The seconds waiting to start downloading task after the overlaybd device launched.                    |
| download.delayExtra | A random extra delay is attached to delay, avoiding too many tasks started at the same time.          |
| download.maxMBps    | The speed limit in MB/s for a downloading task.                                                       |
| p2pConfig.enable    | Whether p2p proxy is enabled or not.                                                                  |
| p2pConfig.address   | The proxy for p2p download.                                                                           |
| exporterConfig.enable | whether or not create a server to show Prometheus metrics. |
| exporterConfig.uriPrefix | URI prefix for export metrics. |
| exporterConfig.port | port for http server to show metrics. |
| exporterConfig.updateInterval | Time interval to update metrics in microseconds. |
| enableAudit         | Enable audit or not.                                                                                  |
| enableThread        | Enable overlaybd device run in seprate thread or not. Note `cacheType` should be `ocf`. `false` is default. |
| auditPath           | The path for audit file, `/var/log/overlaybd-audit.log` is the default value.                         |
| registryFsVersion   | registry client version, 'v1' libcurl based, 'v2' is photon http based. 'v1' is the default value.    |

> NOTE: `download` is the config for background downloading. After an overlaybd device is lauched, a background task will be running to fetch the whole blobs into local directories. After downloading, I/O requests are directed to local files. Unlike other options, download config is reloaded when a device launching.

### credential config

> **Important**: The corresponding credential has to be set before launching devices, if the registry is not public.

Credentials are reloaded when authentication is required. Credentials have to be updated before expiration if temporary credential is used, otherwise overlaybd keeps reloading until a valid credential is set.

Overlaybd supports serveral credential mode. Here are some example `credentialConfig` field.

- mode **file**

  the `credentialConfig.path` should be similar to '.docker/config.json' like this:
```json
#### /etc/overlaybd/config.json ####
{
  "logLevel": 1,
  "logPath": "/var/log/overlaybd.log",
  ...
  "credentialConfig": {
      "mode": "file",
      "path": "/opt/overlaybd/cred.json"
    },
  ...
}
#### /opt/overlaybd/cred.json ####
{
  "auths": {
    "hub.docker.com": {
      "username": "username",
      "password": "password"
    },
    "hub.docker.com/hello/world": {
      "auth": "dXNlcm5hbWU6cGFzc3dvcmQK"
    }
  }
}
```

- mode **http**

  the `credentialConfig.path` should be a server listening address implemented by developers and can reply to credential information.

```json
#### /etc/overlaybd/config.json ####
{
  "logLevel": 1,
  "logPath": "/var/log/overlaybd.log",
  ...
  "credentialConfig": {
      "mode": "http",
      "path": "localhost:19876/auth"
    },
  ...
}
```
  overlaybd will send http request to the server with `remote_url` like this:
> GET "localhost:19876/auth?remote_url=https://hub.docker.com/v2/overlaybd/ubuntu/blobs/sha256:47e63559a8487efb55b2f1ccea9cfc04110a185c49785fdf1329d1ea462ce5f0"
  the server response should be formatted as follows:
```json
{
  "traceId": "${trace_id}"
  "success": true or false
  "data": {
    "auths": {
      "hub.docker.com": {
        "username": "username",
        "password": "password"
      }
    }
  }
}
```
we write a sample http server in `test/simple_auth_server.cpp`


## Usage

### Use with containerd

Please install overlaybd and refer to  [Accelerated Container Image](https://github.com/containerd/accelerated-container-image). Overlaybd is well integrated with containerd and easy to use.

### Standalone Usage

For other scenarios, users can use overlaybd manually. Overlaybd works as a backing store of TCMU, so users can run overlaybd image by interacting with configfs.

#### Config file
A config file is required to describe an overlaybd image, only local image and registry image are supported. Here is a sample json config file:
```json
{
      "repoBlobUrl": "https://obd.cr.aliyuncs.com/v2/overlaybd/sample/blobs",
      "lowers" : [
          {
              "file" : "/opt/overlaybd/layer0"
          },
          {
              "dir": "/var/lib/containerd/root/io.containerd.snapshotter.v1.overlayfs/snapshots/1000",
              "digest": "sha256:e3b0d67cfa3a37dfed187badc7766e3db64d492c4db2dc4260997b41af1b28f3",
              "size": 43446424
          }
      ],
      "resultFile": "/home/overlaybd/1/result"
}
```
| Field               | Description |
| ---                 | ---         |
| repoBlobUrl         | the url of the repository blobs of the remote image. It is required for a registry image. |
| lowers              | a list describing the lower layers of the image in bottom-upper order. |
| file                | it means the corresponding layer is a local file. if a local file is used, other options are not needed. |
| dir                 | it means the corresponding layer will be stored in this directory after downloading. |
| digest and size     | the digest and size of a remote layer. It is required for a remote layer. |
| resultFile          | the file for saving the failure reasons. If a device is successfully lauched, success is writen into the file, otherwise, the failure s reported by this file. |


#### Start up

Here is an example to start up an overlaybd image.
First, create the overlaybd tcmu device.

``` bash
mkdir -p /sys/kernel/config/target/core/user_1/vol1
echo -n dev_config=overlaybd//root/config.v1.json > /sys/kernel/config/target/core/user_1/vol1/control
echo -n 1 > /sys/kernel/config/target/core/user_1/vol1/enable
```
Then, create a tcm loop device.
```bash
mkdir -p /sys/kernel/config/target/loopback/naa.123456789abcdef/tpgt_1/lun/lun_0
echo -n "naa.123456789abcdef" > /sys/kernel/config/target/loopback/naa.123456789abcdef/tpgt_1/nexus
ln -s /sys/kernel/config/target/core/user_1/vol1 /sys/kernel/config/target/loopback/naa.123456789abcdef/tpgt_1/lun/lun_0/vol1
```
Then a block device `/dev/sdX` is generated, overlaybd image can be used locally. Furthermore, overlaybd device can be used on remote hosts by iscsi.

#### Clean up
Just remove the files and directories in configfs in reverse order.

#### Writable layer
Overlaybd provides a log-structured writable layer and a sprase-file writable layer. Log-structured layer is append only and converts all writes into sequential writes so that the image build/convert process is usually faster. Sparse-file writable layer is more suitable for container rutime.

Use `overlaybd-create` to create a writable layer.
```bash
  /opt/overlaybd/bin/overlaybd-create ${data_file} ${index_file} ${virtual size}
```
use `-s` to for creating sparse-file writable layer.
The upper option in overlaybd config file must be set to use a writable layer. Only one writable layer is avialable and it always workes as the top layer.Example:
```json
{
    "repoBlobUrl": ...,
    "lowers" : [
        ...
    ],
    "upper": {
        "index": "${index_file}",
        "data": "${data_file}"
    },
    "resultFile": "/home/overlaybd/1/result"
}
```
If upper is set, the overlaybd device is launched as a writable device. The differences produced by data writing are stored in the index and data files ofupper.

After writing data and destroying the device, `overlaybd-commit` command is required to excute to commit the layer into a read-only layer and can be used asa lower layer later.
```bash
/opt/overlaybd/bin/overlaybd-commit ${data_file} ${index_file} ${commit_file}
```
At last, compression may be needed.
```bash
/opt/overlaybd/bin/overlaybd-zfile ${commit_file} ${zfile}
```
The zfile can be used as lower layer with online decompression.


## Kernel module

[DADI_kmod](https://github.com/data-accelerator/dadi-kernel-mod) is a kernel module of overlaybd. It can make local overlaybd-format files as a loop device or device-mapper.

## Contributing

Welcome to contribute! [CONTRIBUTING](CONTRIBUTING.md)

## Licenses

Overlaybd is released under the Apache License, Version 2.0.<|MERGE_RESOLUTION|>--- conflicted
+++ resolved
@@ -159,11 +159,7 @@
 | cacheConfig.refillSize  | The refill size from source, in byte. `262144` is default (256 KB).                               |
 | credentialFilePath(legacy)  | The credential used for fetching images on registry. `/opt/overlaybd/cred.json` is the default value. |
 | credentialConfig.mode | Authentication mode for lazy-loading. <br> - `file` means reading credential from `credentialConfig.path`.  <br> - `http` means sending an http request to `credentialConfig.path` |
-<<<<<<< HEAD
 | credentialConfig.path | credential file path or url which is determined by `mode` |
-=======
-credentialConfig.path | credential file path or url which is determined by `mode`
->>>>>>> c7e60244
 | download.enable     | Whether background downloading is enabled or not.                                                     |
 | download.delay      | The seconds waiting to start downloading task after the overlaybd device launched.                    |
 | download.delayExtra | A random extra delay is attached to delay, avoiding too many tasks started at the same time.          |
